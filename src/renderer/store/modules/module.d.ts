--- conflicted
+++ resolved
@@ -1,13 +1,9 @@
 import { ActionContext } from 'vuex'
 
 interface Module {
-    actions: {
-        save(context: ActionContext<any, any>, payload: { mutation: string });
-<<<<<<< HEAD
-        load(context: ActionContext<any,any>);
-=======
-        load(context: ActionContext<any, any>);
->>>>>>> ced19021
-    }
+        actions: {
+                save(context: ActionContext<any, any>, payload: { mutation: string });
+                load(context: ActionContext<any, any>);
+        }
 }
 export default Module